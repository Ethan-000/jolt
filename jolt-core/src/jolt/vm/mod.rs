use ark_ec::CurveGroup;
use ark_ff::PrimeField;
use ark_serialize::{CanonicalDeserialize, CanonicalSerialize};
use ark_std::log2;
use common::constants::NUM_R1CS_POLYS;
use common::rv_trace::{JoltDevice, NUM_CIRCUIT_FLAGS};
use itertools::max;
use merlin::Transcript;
use rayon::prelude::*;

use crate::jolt::{
    instruction::JoltInstruction, subtable::JoltSubtableSet,
    vm::timestamp_range_check::TimestampValidityProof,
};
use crate::lasso::memory_checking::{MemoryCheckingProver, MemoryCheckingVerifier};
use crate::poly::hyrax::{HyraxCommitment, HyraxGenerators};
use crate::poly::pedersen::PedersenGenerators;
use crate::poly::structured_poly::BatchablePolynomials;
use crate::r1cs::snark::{R1CSUniqueCommitments, R1CSInputs, R1CSProof};
use crate::utils::errors::ProofVerifyError;
use crate::utils::thread::drop_in_background_thread;
use common::{
    constants::{MAX_INPUT_SIZE, MAX_OUTPUT_SIZE, MEMORY_OPS_PER_INSTRUCTION},
    rv_trace::{ELFInstruction, MemoryOp},
};

use self::bytecode::BytecodePreprocessing;
use self::instruction_lookups::{
    InstructionCommitment, InstructionLookupsPreprocessing, InstructionLookupsProof,
};
use self::read_write_memory::{
    MemoryCommitment, ReadWriteMemory, ReadWriteMemoryPreprocessing, ReadWriteMemoryProof,
};
use self::{
    bytecode::{BytecodeCommitment, BytecodePolynomials, BytecodeProof, BytecodeRow},
    instruction_lookups::InstructionPolynomials,
};

use super::instruction::JoltInstructionSet;

#[derive(Clone)]
pub struct JoltPreprocessing<F, G>
where
    F: PrimeField,
    G: CurveGroup<ScalarField = F>,
{
    pub generators: PedersenGenerators<G>,
    pub instruction_lookups: InstructionLookupsPreprocessing<F>,
    pub bytecode: BytecodePreprocessing<F>,
    pub read_write_memory: ReadWriteMemoryPreprocessing,
}

#[derive(CanonicalSerialize, CanonicalDeserialize)]
pub struct JoltProof<const C: usize, const M: usize, F, G, InstructionSet, Subtables>
where
    F: PrimeField,
    G: CurveGroup<ScalarField = F>,
    InstructionSet: JoltInstructionSet,
    Subtables: JoltSubtableSet<F>,
{
<<<<<<< HEAD
    pub bytecode: BytecodeProof<F, G>,
    pub read_write_memory: ReadWriteMemoryProof<F, G>,
    pub instruction_lookups: InstructionLookupsProof<C, M, F, G, InstructionSet, Subtables>,
    pub r1cs: R1CSProof<F, G>,
=======
    program_io: JoltDevice,
    bytecode: BytecodeProof<F, G>,
    read_write_memory: ReadWriteMemoryProof<F, G>,
    instruction_lookups: InstructionLookupsProof<C, M, F, G, InstructionSet, Subtables>,
    r1cs: R1CSProof<F, G>,
>>>>>>> db59fc43
}

pub struct JoltPolynomials<F, G>
where
    F: PrimeField,
    G: CurveGroup<ScalarField = F>,
{
    pub bytecode: BytecodePolynomials<F, G>,
    pub read_write_memory: ReadWriteMemory<F, G>,
    pub instruction_lookups: InstructionPolynomials<F, G>,
}

#[derive(CanonicalSerialize, CanonicalDeserialize)]
pub struct JoltCommitments<G: CurveGroup> {
    pub bytecode: BytecodeCommitment<G>,
    pub read_write_memory: MemoryCommitment<G>,
    pub instruction_lookups: InstructionCommitment<G>,
    pub r1cs: R1CSUniqueCommitments<G>
}

pub trait Jolt<F: PrimeField, G: CurveGroup<ScalarField = F>, const C: usize, const M: usize> {
    type InstructionSet: JoltInstructionSet;
    type Subtables: JoltSubtableSet<F>;

    #[tracing::instrument(skip_all, name = "Jolt::preprocess")]
    fn preprocess(
        bytecode: Vec<ELFInstruction>,
        max_bytecode_size: usize,
        max_memory_address: usize,
        max_trace_length: usize,
    ) -> JoltPreprocessing<F, G> {
        let num_bytecode_generators =
            BytecodePolynomials::<F, G>::num_generators(max_bytecode_size, max_trace_length);
        let num_read_write_memory_generators =
            ReadWriteMemory::<F, G>::num_generators(max_memory_address, max_trace_length);
        let timestamp_range_check_generators =
            TimestampValidityProof::<F, G>::num_generators(max_trace_length);
        let instruction_lookups_preprocessing = InstructionLookupsPreprocessing::preprocess::<
            C,
            M,
            Self::InstructionSet,
            Self::Subtables,
        >();
        let num_instruction_lookup_generators = InstructionLookupsProof::<
            C,
            M,
            F,
            G,
            Self::InstructionSet,
            Self::Subtables,
        >::num_generators(
            &instruction_lookups_preprocessing,
            max_trace_length,
        );

        let read_write_memory_preprocessing = ReadWriteMemoryPreprocessing::preprocess(&bytecode);

        let bytecode_rows: Vec<BytecodeRow> = bytecode
            .iter()
            .map(BytecodeRow::from_instruction::<Self::InstructionSet>)
            .collect();
        let bytecode_preprocessing = BytecodePreprocessing::preprocess(bytecode_rows);

        let max_num_generators = max([
            num_bytecode_generators,
            num_read_write_memory_generators,
            timestamp_range_check_generators,
            num_instruction_lookup_generators,
        ])
        .unwrap();
        let generators = PedersenGenerators::new(max_num_generators, b"Jolt v1 Hyrax generators");

        JoltPreprocessing {
            generators: generators.clone(),
            instruction_lookups: instruction_lookups_preprocessing,
            bytecode: bytecode_preprocessing,
            read_write_memory: read_write_memory_preprocessing,
        }
    }

    #[tracing::instrument(skip_all, name = "Jolt::prove")]
    fn prove(
        program_io: JoltDevice,
        bytecode_trace: Vec<BytecodeRow>,
        memory_trace: Vec<[MemoryOp; MEMORY_OPS_PER_INSTRUCTION]>,
        instructions: Vec<Self::InstructionSet>,
        circuit_flags: Vec<F>,
        preprocessing: JoltPreprocessing<F, G>,
    ) -> (
        JoltProof<C, M, F, G, Self::InstructionSet, Self::Subtables>,
        JoltCommitments<G>,
    ) {
        println!("Jolt::prove({})", memory_trace.len());
        let mut transcript = Transcript::new(b"Jolt transcript");
        let (bytecode_proof, bytecode_polynomials, bytecode_commitment) = Self::prove_bytecode(
            &preprocessing.bytecode,
            bytecode_trace.clone(),
            &preprocessing.generators,
            &mut transcript,
        );

        let trace_length = memory_trace.len();
        let mut padded_memory_trace = memory_trace;
        padded_memory_trace.resize(
            trace_length.next_power_of_two(),
            std::array::from_fn(|_| MemoryOp::no_op()),
        );

        let (memory_proof, memory_polynomials, memory_commitment) = Self::prove_memory(
            &program_io,
            &preprocessing.read_write_memory,
            padded_memory_trace,
            &preprocessing.generators,
            &mut transcript,
        );

        let (
            instruction_lookups_proof,
            instruction_lookups_polynomials,
            instruction_lookups_commitment,
        ) = Self::prove_instruction_lookups(
            &preprocessing.instruction_lookups,
            &instructions,
            &preprocessing.generators,
            &mut transcript,
        );

        let jolt_polynomials = JoltPolynomials {
            bytecode: bytecode_polynomials,
            read_write_memory: memory_polynomials,
            instruction_lookups: instruction_lookups_polynomials,
        };

        let (r1cs_proof, r1cs_commitment) = Self::prove_r1cs(
            preprocessing,
            instructions,
            circuit_flags,
            &jolt_polynomials,
            &mut transcript,
        );

        drop_in_background_thread(jolt_polynomials);

        let jolt_commitments = JoltCommitments {
            bytecode: bytecode_commitment,
            read_write_memory: memory_commitment,
            instruction_lookups: instruction_lookups_commitment,
            r1cs: r1cs_commitment
        };

        let jolt_proof = JoltProof {
            program_io,
            bytecode: bytecode_proof,
            read_write_memory: memory_proof,
            instruction_lookups: instruction_lookups_proof,
            r1cs: r1cs_proof,
        };

        (jolt_proof, jolt_commitments)
    }

    fn verify(
        mut preprocessing: JoltPreprocessing<F, G>,
        proof: JoltProof<C, M, F, G, Self::InstructionSet, Self::Subtables>,
        commitments: JoltCommitments<G>,
    ) -> Result<(), ProofVerifyError> {
        let mut transcript = Transcript::new(b"Jolt transcript");
        Self::verify_bytecode(
            &preprocessing.bytecode,
            proof.bytecode,
            &commitments.bytecode,
            &mut transcript,
        )?;
        Self::verify_memory(
            &mut preprocessing.read_write_memory,
            proof.read_write_memory,
            &commitments.read_write_memory,
            proof.program_io,
            &mut transcript,
        )?;
        Self::verify_instruction_lookups(
            &preprocessing.instruction_lookups,
            proof.instruction_lookups,
            &commitments.instruction_lookups,
            &mut transcript,
        )?;
        Self::verify_r1cs(proof.r1cs, commitments, &mut transcript)?;
        Ok(())
    }

    #[tracing::instrument(skip_all, name = "Jolt::prove_instruction_lookups")]
    fn prove_instruction_lookups(
        preprocessing: &InstructionLookupsPreprocessing<F>,
        ops: &Vec<Self::InstructionSet>,
        generators: &PedersenGenerators<G>,
        transcript: &mut Transcript,
    ) -> (
        InstructionLookupsProof<C, M, F, G, Self::InstructionSet, Self::Subtables>,
        InstructionPolynomials<F, G>,
        InstructionCommitment<G>,
    ) {
        InstructionLookupsProof::prove_lookups(preprocessing, ops, generators, transcript)
    }

    fn verify_instruction_lookups(
        preprocessing: &InstructionLookupsPreprocessing<F>,
        proof: InstructionLookupsProof<C, M, F, G, Self::InstructionSet, Self::Subtables>,
        commitment: &InstructionCommitment<G>,
        transcript: &mut Transcript,
    ) -> Result<(), ProofVerifyError> {
        InstructionLookupsProof::verify(preprocessing, proof, commitment, transcript)
    }

    #[tracing::instrument(skip_all, name = "Jolt::prove_bytecode")]
    fn prove_bytecode(
        preprocessing: &BytecodePreprocessing<F>,
        trace: Vec<BytecodeRow>,
        generators: &PedersenGenerators<G>,
        transcript: &mut Transcript,
    ) -> (
        BytecodeProof<F, G>,
        BytecodePolynomials<F, G>,
        BytecodeCommitment<G>,
    ) {
        let polys: BytecodePolynomials<F, G> = BytecodePolynomials::new(preprocessing, trace);
        let commitment = BytecodePolynomials::commit(&polys, &(), &generators);
        let proof = BytecodeProof::prove_memory_checking(preprocessing, &polys, &(), transcript);

        (proof, polys, commitment)
    }

    fn verify_bytecode(
        preprocessing: &BytecodePreprocessing<F>,
        proof: BytecodeProof<F, G>,
        commitment: &BytecodeCommitment<G>,
        transcript: &mut Transcript,
    ) -> Result<(), ProofVerifyError> {
        BytecodeProof::verify_memory_checking(preprocessing, proof, &commitment, transcript)
    }

    #[tracing::instrument(skip_all, name = "Jolt::prove_memory")]
    fn prove_memory(
        program_io: &JoltDevice,
        preprocessing: &ReadWriteMemoryPreprocessing,
        memory_trace: Vec<[MemoryOp; MEMORY_OPS_PER_INSTRUCTION]>,
        generators: &PedersenGenerators<G>,
        transcript: &mut Transcript,
    ) -> (
        ReadWriteMemoryProof<F, G>,
        ReadWriteMemory<F, G>,
        MemoryCommitment<G>,
    ) {
        let (polynomials, read_timestamps) =
            ReadWriteMemory::new(program_io, preprocessing, memory_trace, transcript);
        let batched_polys = polynomials.batch();
        let commitment: MemoryCommitment<G> =
            ReadWriteMemory::commit(&polynomials, &batched_polys, &generators);

        let proof = ReadWriteMemoryProof::prove(
            preprocessing,
            &polynomials,
            &batched_polys,
            read_timestamps,
            program_io,
            generators,
            transcript,
        );

        (proof, polynomials, commitment)
    }

    fn verify_memory(
        preprocessing: &mut ReadWriteMemoryPreprocessing,
        proof: ReadWriteMemoryProof<F, G>,
        commitment: &MemoryCommitment<G>,
        program_io: JoltDevice,
        transcript: &mut Transcript,
    ) -> Result<(), ProofVerifyError> {
        assert!(program_io.inputs.len() <= MAX_INPUT_SIZE as usize);
        assert!(program_io.outputs.len() <= MAX_OUTPUT_SIZE as usize);
        preprocessing.program_io = Some(program_io);

        ReadWriteMemoryProof::verify(proof, preprocessing, commitment, transcript)
    }

    #[tracing::instrument(skip_all, name = "Jolt::prove_r1cs")]
    fn prove_r1cs(
        preprocessing: JoltPreprocessing<F, G>,
        instructions: Vec<Self::InstructionSet>,
        circuit_flags_stepwise: Vec<F>,
        jolt_polynomials: &JoltPolynomials<F, G>,
        transcript: &mut Transcript,
    ) -> (R1CSProof<F, G>, R1CSUniqueCommitments<G>) {
        let trace_len = instructions.len();
        let padded_trace_len = trace_len.next_power_of_two();

        let log_M = log2(M) as usize;

        let hyrax_generators: HyraxGenerators<NUM_R1CS_POLYS, G> = HyraxGenerators::new(
            padded_trace_len.trailing_zeros() as usize,
            &preprocessing.generators,
        );

        /* Assemble the polynomials and commitments from the rest of Jolt.
        The ones that are extra, just for R1CS are:
            - chunks_x
            - chunks_y
            - lookup_output
            - circuit_flags_bits
        */

        // Derive chunks_x and chunks_y
        let span = tracing::span!(tracing::Level::INFO, "compute_chunks_operands");
        let _guard = span.enter();

        let num_chunks = padded_trace_len * C;
        let mut chunks_x: Vec<F> = vec![F::zero(); num_chunks];
        let mut chunks_y: Vec<F> = vec![F::zero(); num_chunks];

        for (instruction_index, op) in instructions.iter().enumerate() {
            let [chunks_x_op, chunks_y_op] = op.operand_chunks(C, log_M);
            for (chunk_index, (x, y)) in chunks_x_op
                .into_iter()
                .zip(chunks_y_op.into_iter())
                .enumerate()
            {
                let flat_chunk_index = instruction_index + chunk_index * padded_trace_len;
                chunks_x[flat_chunk_index] = F::from_u64(x as u64).unwrap();
                chunks_y[flat_chunk_index] = F::from_u64(y as u64).unwrap();
            }
        }

        drop(_guard);
        drop(span);

        // Derive lookup_outputs
        let mut lookup_outputs = Self::compute_lookup_outputs(&instructions);
        lookup_outputs.resize(padded_trace_len, F::zero());

        // Derive circuit flags
        let span = tracing::span!(tracing::Level::INFO, "circuit_flags");
        let _enter = span.enter();
        let mut circuit_flags= vec![F::zero(); padded_trace_len * NUM_CIRCUIT_FLAGS];
        circuit_flags_stepwise
            .chunks(NUM_CIRCUIT_FLAGS) 
            .enumerate()
            .for_each(|(step_index, step_flags)| {
                step_flags.iter().enumerate().for_each(|(flag_index, &flag)| {
                    let index = step_index + flag_index * padded_trace_len;
                    circuit_flags[index] = flag;
                })
            });

        let instruction_flags = jolt_polynomials.instruction_lookups.instruction_flag_polys.iter()
            .map(|poly| poly.evals())
            .flatten()
            .collect();
        drop(_enter);
        drop(span);

        let (bytecode_a, bytecode_v) = jolt_polynomials.bytecode.get_polys_r1cs();
        let (memreg_a_rw, memreg_v_reads, memreg_v_writes) =
            jolt_polynomials.read_write_memory.get_polys_r1cs();

        let span = tracing::span!(tracing::Level::INFO, "chunks_query");
        let _guard = span.enter();
        let mut chunks_query: Vec<F> =
            Vec::with_capacity(C * jolt_polynomials.instruction_lookups.dim[0].len());
        for i in 0..C {
            chunks_query.par_extend(
                jolt_polynomials.instruction_lookups.dim[i]
                    .evals_ref()
                    .par_iter(),
            );
        }
        drop(_guard);

        // Commit to R1CS specific items
        let commit_to_chunks = |data: &Vec<F>| -> Vec<HyraxCommitment<NUM_R1CS_POLYS, G>> {
            data.par_chunks(padded_trace_len)
                .map(|chunk| HyraxCommitment::commit_slice(chunk, &hyrax_generators))
                .collect()
        };

        let span = tracing::span!(tracing::Level::INFO, "new_commitments");
        let _guard = span.enter();
        let chunks_x_comms = commit_to_chunks(&chunks_x);
        let chunks_y_comms = commit_to_chunks(&chunks_y);
        let lookup_outputs_comms = commit_to_chunks(&lookup_outputs);
        let circuit_flags_comm = commit_to_chunks(&circuit_flags);
        drop(_guard);

        // Flattening this out into a Vec<F> and chunking into PADDED_TRACE_LEN-sized chunks 
        // will be the exact witness vector to feed into the R1CS
        // after pre-pending IO and appending the AUX
        let inputs: R1CSInputs<F> = R1CSInputs::new(
            padded_trace_len,
            bytecode_a,
            bytecode_v,
            memreg_a_rw,
            memreg_v_reads,
            memreg_v_writes,
            chunks_x,
            chunks_y,
            chunks_query,
            lookup_outputs,
            circuit_flags,
            instruction_flags,
        );

        let (key, witness_segments, io_aux_commitments) = R1CSProof::<F,G>::compute_witness_commit(
            32, 
            C, 
            padded_trace_len, 
            inputs, 
            &hyrax_generators)
        .expect("R1CSProof setup failed");

        let r1cs_commitments = R1CSUniqueCommitments::new(
            io_aux_commitments,
            chunks_x_comms,
            chunks_y_comms,
            lookup_outputs_comms,
            circuit_flags_comm,
            hyrax_generators
        );

        r1cs_commitments.append_to_transcript(transcript);

        let proof  = R1CSProof::prove(
            key,
            witness_segments,
            transcript
        )
        .expect("proof failed");

        (proof, r1cs_commitments)
    }

    fn verify_r1cs(
        proof: R1CSProof<F, G>,
        commitments: JoltCommitments<G>,
        transcript: &mut Transcript,
    ) -> Result<(), ProofVerifyError> {
        commitments.r1cs.append_to_transcript(transcript);
        proof
            .verify(commitments, C, transcript)
            .map_err(|e| ProofVerifyError::SpartanError(e.to_string()))
    }

    #[tracing::instrument(skip_all, name = "Jolt::compute_lookup_outputs")]
    fn compute_lookup_outputs(instructions: &Vec<Self::InstructionSet>) -> Vec<F> {
        instructions
            .par_iter()
            .map(|op| F::from_u64(op.lookup_entry()).unwrap())
            .collect()
    }
}

pub mod bytecode;
pub mod instruction_lookups;
pub mod read_write_memory;
pub mod rv32i_vm;
pub mod timestamp_range_check;<|MERGE_RESOLUTION|>--- conflicted
+++ resolved
@@ -58,18 +58,11 @@
     InstructionSet: JoltInstructionSet,
     Subtables: JoltSubtableSet<F>,
 {
-<<<<<<< HEAD
+    pub program_io: JoltDevice,
     pub bytecode: BytecodeProof<F, G>,
     pub read_write_memory: ReadWriteMemoryProof<F, G>,
     pub instruction_lookups: InstructionLookupsProof<C, M, F, G, InstructionSet, Subtables>,
     pub r1cs: R1CSProof<F, G>,
-=======
-    program_io: JoltDevice,
-    bytecode: BytecodeProof<F, G>,
-    read_write_memory: ReadWriteMemoryProof<F, G>,
-    instruction_lookups: InstructionLookupsProof<C, M, F, G, InstructionSet, Subtables>,
-    r1cs: R1CSProof<F, G>,
->>>>>>> db59fc43
 }
 
 pub struct JoltPolynomials<F, G>
