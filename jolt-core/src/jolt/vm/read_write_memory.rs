--- conflicted
+++ resolved
@@ -23,12 +23,8 @@
         pedersen::PedersenGenerators,
         structured_poly::{StructuredCommitment, StructuredOpeningProof},
     },
-<<<<<<< HEAD
     utils::{errors::ProofVerifyError, math::Math, mul_0_optimized, thread, transcript::ProofTranscript},
-=======
     subprotocols::sumcheck::SumcheckInstanceProof,
-    utils::{errors::ProofVerifyError, math::Math, mul_0_optimized, transcript::ProofTranscript},
->>>>>>> 1f044446
 };
 use common::constants::{
     memory_address_to_witness_index, BYTES_PER_INSTRUCTION, INPUT_START_ADDRESS, MAX_INPUT_SIZE,
